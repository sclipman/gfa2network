<p>
  <img
    src="assets/logo.png"
    width="125px"
    alt="GFA2Network logo"
    align="left"
    style="margin-right:10px;"/>
</p>

# GFA2Network: Memory-efficent GFA→Graph Converter

**GFA2Network** is a small Python library that converts
[GFA-1](https://github.com/GFA-spec/GFA-spec) and
[GFA-2](https://github.com/GFA-spec/GFA-spec/blob/master/GFA2.md) files into
convenient in-memory representations.  GFA (Graphical Fragment Assembly) is a
common exchange format for pangenome graphs.  This package reads those graphs in
a streaming fashion and exposes them either as a `networkx` graph object or as a
SciPy sparse adjacency matrix.  Even multi-million node graphs can be handled on
ordinary hardware because memory consumption grows roughly with the number of
edges.

The command **gfa2network** can build:

- a `networkx.Graph` / `DiGraph`, and/or
- a SciPy sparse adjacency matrix.

It reads the input file in a single pass and keeps memory usage roughly
proportional to the number of edges, so multi‑million node graphs can be
processed on ordinary hardware.

## Features

- Handles GFA‑1 and GFA‑2 link syntax
- Build directed or undirected graphs
- Stream parsing keeps memory proportional to edge count
- Optional edge weights from a tag (e.g. `RC`)
- Optional sequence storage on nodes
- Adjacency matrices in several sparse formats
- Helper utilities to convert or save matrices
- Bidirected graph representation via `--bidirected`
- Compute shortest path distances between sequences or genomes
- `distance` subcommand to query sequences or paths
- Export edges to various formats with the `export` subcommand
- Transparent support for gzip-compressed input files (`*.gfa.gz`)
- Shortest path distances between sequences or whole genomes

The adjacency matrix can be written in several SciPy sparse representations:

* **CSR (Compressed Sparse Row)** – efficient row slicing, used by default.
* **CSC (Compressed Sparse Column)** – efficient column slicing.
* **COO (Coordinate)** – straightforward triplet format, convenient for
  incremental construction.
* **DOK (Dictionary of Keys)** – a hash map representation useful for updates.

These formats are explained in more detail in the
[SciPy documentation](https://docs.scipy.org/doc/scipy/reference/sparse.html).

The repository ships with a real world test graph,
[`DRB1-3123_unsorted.gfa`](tests/data/DRB1-3123_unsorted.gfa), containing about
9500 lines from the human *DRB1* region.  Use it to experiment with the CLI
or run the unit tests:

```bash
gfa2network tests/data/DRB1-3123_unsorted.gfa \
    --graph --matrix drb1.npz --verbose
```

Run the small test suite with:

```bash
python -m pytest
```

## Installation

Install the package directly from GitHub using `pip`:

```bash
pip install git+https://github.com/sclipman/gfa2network.git
```


## Dependencies

Install the requirements with:

```bash
pip install -r requirements.txt
```

For optional progress bars, you can install the extra dependency with:

```bash
pip install -e ".[tqdm]"
```

This project targets Python 3.8 or later and depends on the following packages:
- `networkx`, `numpy` and `scipy` for graph handling and sparse matrices
- `tqdm` (optional) for progress bars on long‑running operations
- `pytest` (optional) for running the unit tests
- `python-igraph` (optional) for the igraph backend

## Quick Start

The examples below illustrate typical use cases.  Replace `input.gfa` with your
own data set.  Files may also be gzip-compressed (`input.gfa.gz`).

```bash
# Build both representations (directed NetworkX graph and CSR matrix)
gfa2network convert input.gfa --graph --matrix adj.npz

# Matrix only (uses the least amount of memory) in the COO format
gfa2network convert input.gfa --matrix adj.npz --matrix-format coo

# Directed graph only with verbose progress output
gfa2network convert input.gfa --graph --verbose

# Build an igraph representation and save it to disk
gfa2network convert input.gfa --graph --backend igraph -o graph.pkl

# Stream from standard input and strip orientation symbols (legacy behaviour)
cat input.gfa | gfa2network convert - --graph --strip-orientation

# Compute basic graph statistics
gfa2network stats input.gfa

# Export a simple edge list
gfa2network export input.gfa --format edge-list > edges.txt

# Shortest path between two sequences
gfa2network distance input.gfa --seq ACGT TTTT
<<<<<<< HEAD
# Minimal distance between two paths
gfa2network distance input.gfa --path p1 p2
=======

# Distance between two paths
gfa2network distance input.gfa --path sample1 sample2
>>>>>>> b6f30049
```


See `gfa2network -h` for all command line options.

| Option             | Purpose |
| ------------------ | ------- |
| `convert`          | Convert a GFA into graph and/or matrix |
| `stats`            | Print basic statistics |
| `export`           | Stream edges in various formats |
| `distance`         | Compute distances between sequences or paths |
| `--graph`          | Build a NetworkX object |
| `--matrix PATH`    | Write adjacency matrix to PATH |
| `--matrix-format`  | Sparse format for `.npz`. One of `csr`, `csc`, `coo` or `dok` |
| `-o PATH, --output PATH` | Save graph pickle to PATH |
| `--backend`        | Backend for graph building (`networkx`\|`igraph`) |
| `--directed`       | Treat graph as directed (default) |
| `--undirected`     | Treat graph as undirected |
| `--weight-tag TAG` | Use numeric value of GFA tag `TAG` as edge weight |
| `--store-seq`      | Keep sequences from `S` records on nodes |
| `--strip-orientation` | Remove `+/-` from IDs (legacy) |
| `--bidirected`     | Use bidirected node representation |
| `--verbose`        | Emit progress information |

`--store-seq` may drastically increase memory usage. The parser will warn when the
stored sequences exceed half of the available RAM. The flag is ignored when only
`--matrix` is requested.

## Using in Python

Import the convenience function `parse_gfa` in your own Python scripts in order
to generate graphs programmatically:

```python
from gfa2network import parse_gfa

# Build a NetworkX graph
G = parse_gfa("input.gfa", build_graph=True, build_matrix=False)
# Compressed input works as well
Gz = parse_gfa("input.gfa.gz", build_graph=True, build_matrix=False)
# Store sequences on nodes
G_seq = parse_gfa("input.gfa", build_graph=True, build_matrix=False, store_seq=True)
```

Additional helpers are provided in ``gfa2network.analysis``:

```python
from gfa2network.analysis import sequence_distance, genome_distance, load_paths

# Distance between two sequences stored on nodes
dist = sequence_distance(G_seq, "ACGT", "TTTT")

# Load path definitions and compare two genomes
paths = load_paths("input.gfa")
dist2 = genome_distance(G, paths[b"p1"], paths[b"p2"])
```

<<<<<<< HEAD
=======
`sequence_distance` locates nodes by their stored sequence strings and returns
the shortest path length between them.  `genome_distance` accepts two node
sets and calculates either the minimal or mean distance (``method="min"`` or
``"mean"``).  The helper ``load_paths`` reads ``P`` or ``O`` records from a GFA
file and maps path names to node lists for convenient lookup.

>>>>>>> b6f30049
Pass `store_seq=True` to attach the sequences from `S` records as the
`sequence` attribute on each node.  You can also set `directed=False` for an
undirected graph or specify a `weight_tag` to use numeric edge weights.  The
module additionally exposes a helper `convert_format` to turn the returned COO
matrix into CSR/CSC/DOK formats.

### ``parse_gfa`` parameters

| Argument | Meaning |
| -------- | ------- |
| ``path`` | Input GFA file or ``-`` for stdin |
| ``build_graph`` | Return a NetworkX graph |
| ``build_matrix`` | Return an adjacency matrix |
| ``directed`` | Treat graph as directed (default ``True``) |
| ``weight_tag`` | Numeric GFA tag to use as edge weight |
| ``store_seq`` | Attach sequences to nodes |
| ``strip_orientation`` | Remove ``+/-`` from segment IDs |
| ``verbose`` | Print progress messages |
| ``bidirected`` | Append orientation to node IDs |

## Implementation Notes

The parser recognises segment (`S`), link (`L`), edge (`E`), containment (`C`)
and path/walk (`P`/`O`) records of the GFA specification. Orientation symbols
`+` and `-` are retained by default so that the directionality of edges and paths
is preserved.  The option `--strip-orientation` reproduces the historic
behaviour of discarding these signs.  All additional GFA tags are collected into
a dictionary, enabling the use of numeric tags as edge weights via the
`--weight-tag` option.

## Output

When invoked as a script, the resulting NetworkX graph is available as the
variable `G`.  The `-o`/`--output` option stores this graph on disk (either as a
NetworkX pickle or as an igraph pickle, depending on the backend).  If
`--matrix` is specified, the adjacency matrix is saved to the given file
(`.npz`, `.npy` or `.csv`).  Matrices are initially produced in the COO format
and may subsequently be converted to another sparse representation using the
`convert_format` helper function.

## License

This project is licensed under the MIT License. See [LICENSE](LICENSE) for
details.<|MERGE_RESOLUTION|>--- conflicted
+++ resolved
@@ -129,14 +129,10 @@
 
 # Shortest path between two sequences
 gfa2network distance input.gfa --seq ACGT TTTT
-<<<<<<< HEAD
-# Minimal distance between two paths
-gfa2network distance input.gfa --path p1 p2
-=======
 
 # Distance between two paths
 gfa2network distance input.gfa --path sample1 sample2
->>>>>>> b6f30049
+
 ```
 
 
@@ -194,15 +190,12 @@
 dist2 = genome_distance(G, paths[b"p1"], paths[b"p2"])
 ```
 
-<<<<<<< HEAD
-=======
 `sequence_distance` locates nodes by their stored sequence strings and returns
 the shortest path length between them.  `genome_distance` accepts two node
 sets and calculates either the minimal or mean distance (``method="min"`` or
 ``"mean"``).  The helper ``load_paths`` reads ``P`` or ``O`` records from a GFA
 file and maps path names to node lists for convenient lookup.
 
->>>>>>> b6f30049
 Pass `store_seq=True` to attach the sequences from `S` records as the
 `sequence` attribute on each node.  You can also set `directed=False` for an
 undirected graph or specify a `weight_tag` to use numeric edge weights.  The
