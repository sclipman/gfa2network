--- conflicted
+++ resolved
@@ -1,18 +1,11 @@
 # Changelog
 
 ## v0.5.0
+- Added sequence_distance and genome_distance helpers.
+- Introduced distance CLI subcommand and load_paths utility for querying sequences or paths.
+- Expanded README with Python API details and examples.
+- Added unit tests covering the new functionality.
 
-<<<<<<< HEAD
-- Added `sequence_distance` and `genome_distance` helpers
-- New `distance` CLI subcommand for querying sequences or paths
-- `load_paths` utility to read path definitions
-- Expanded README with Python API details and examples
-=======
-- Added distance helpers `sequence_distance`, `genome_distance` and `load_paths`
-- New CLI subcommand `distance` supporting sequence or path queries
-- Expanded README with analysis examples and usage instructions
-- Added unit tests covering the new functionality
->>>>>>> b6f30049
 
 ## v0.4.0
 
